--- conflicted
+++ resolved
@@ -30,16 +30,9 @@
 [features]
 default = ["cli"]
 cli = ["clarity_repl/cli", "clarinet_files/cli", "onchain"]
-<<<<<<< HEAD
-wasm = ["clarity_repl/wasm", "clarinet_files/wasm", "reqwest"]
-onchain = [
-    "stacks_rpc_client",
-    "reqwest",
-=======
 wasm = ["clarity_repl/wasm", "clarinet_files/wasm"]
 onchain = [
     "stacks_rpc_client",
->>>>>>> b93ccb1d
     "bitcoin",
     "bitcoincore-rpc",
     "bitcoincore-rpc-json",
