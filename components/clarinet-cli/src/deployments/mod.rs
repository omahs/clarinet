--- conflicted
+++ resolved
@@ -39,516 +39,8 @@
     network: &StacksNetwork,
     _no_batch: bool,
 ) -> Result<(DeploymentSpecification, DeploymentGenerationArtifacts), String> {
-<<<<<<< HEAD
-    let future = clarinet_deployments::generate_default_deployment(manifest, network, false, None);
+    let future = clarinet_deployments::generate_default_deployment(manifest, network, false, None, None);
     hiro_system_kit::nestable_block_on(future)
-=======
-    let future =
-        clarinet_deployments::generate_default_deployment(manifest, network, false, None, None);
-    utils::nestable_block_on(future)
-}
-
-#[allow(dead_code)]
-pub fn read_deployment_or_generate_default(
-    manifest: &ProjectManifest,
-    network: &StacksNetwork,
-) -> Result<
-    (
-        DeploymentSpecification,
-        Option<DeploymentGenerationArtifacts>,
-    ),
-    String,
-> {
-    let default_deployment_file_path = get_default_deployment_path(&manifest, network)?;
-    let (deployment, artifacts) = if default_deployment_file_path.exists() {
-        (
-            load_deployment(manifest, &default_deployment_file_path)?,
-            None,
-        )
-    } else {
-        let (deployment, artifacts) = generate_default_deployment(manifest, network, false)?;
-        (deployment, Some(artifacts))
-    };
-    Ok((deployment, artifacts))
-}
-
-pub enum DeploymentEvent {
-    TransactionUpdate(TransactionTracker),
-    Interrupted(String),
-    ProtocolDeployed,
-}
-
-pub enum DeploymentCommand {
-    Start,
-}
-
-#[derive(Clone, Debug)]
-pub enum TransactionStatus {
-    Queued,
-    Encoded(StacksTransaction, TransactionCheck),
-    Broadcasted(TransactionCheck),
-    Confirmed,
-    Error(String),
-}
-
-#[derive(Clone, Debug)]
-pub struct TransactionTracker {
-    pub index: usize,
-    pub name: String,
-    pub status: TransactionStatus,
-}
-
-#[derive(Clone, Debug)]
-pub enum TransactionCheck {
-    ContractCall(StandardPrincipalData, u64),
-    ContractPublish(StandardPrincipalData, ContractName),
-    // TODO(lgalabru): Handle Bitcoin checks
-    // BtcTransfer(),
-}
-
-pub fn get_initial_transactions_trackers(
-    deployment: &DeploymentSpecification,
-) -> Vec<TransactionTracker> {
-    let mut index = 0;
-    let mut trackers = vec![];
-    for batch_spec in deployment.plan.batches.iter() {
-        for transaction in batch_spec.transactions.iter() {
-            let tracker = match transaction {
-                TransactionSpecification::ContractCall(tx) => TransactionTracker {
-                    index,
-                    name: format!("Contract call {}::{}", tx.contract_id, tx.method),
-                    status: TransactionStatus::Queued,
-                },
-                TransactionSpecification::ContractPublish(tx) => TransactionTracker {
-                    index,
-                    name: format!(
-                        "Contract publish {}.{}",
-                        tx.expected_sender.to_address(),
-                        tx.contract_name
-                    ),
-                    status: TransactionStatus::Queued,
-                },
-                TransactionSpecification::RequirementPublish(tx) => {
-                    if !deployment.network.either_devnet_or_testnet() {
-                        panic!("Deployment specification malformed - requirements publish not supported on mainnet");
-                    }
-                    TransactionTracker {
-                        index,
-                        name: format!(
-                            "Contract publish {}.{}",
-                            tx.remap_sender.to_address(),
-                            tx.contract_id.name
-                        ),
-                        status: TransactionStatus::Queued,
-                    }
-                }
-                TransactionSpecification::BtcTransfer(tx) => TransactionTracker {
-                    index,
-                    name: format!(
-                        "BTC transfer {} send {} to {}",
-                        tx.expected_sender, tx.sats_amount, tx.recipient
-                    ),
-                    status: TransactionStatus::Queued,
-                },
-                TransactionSpecification::EmulatedContractPublish(_)
-                | TransactionSpecification::EmulatedContractCall(_) => continue,
-            };
-            trackers.push(tracker);
-            index += 1;
-        }
-    }
-    trackers
-}
-
-pub fn apply_on_chain_deployment(
-    manifest: &ProjectManifest,
-    deployment: DeploymentSpecification,
-    deployment_event_tx: Sender<DeploymentEvent>,
-    deployment_command_rx: Receiver<DeploymentCommand>,
-    fetch_initial_nonces: bool,
-) {
-    let network_manifest = NetworkManifest::from_project_manifest_location(
-        &manifest.location,
-        &deployment.network.get_networks(),
-    )
-    .expect("unable to load network manifest");
-    let delay_between_checks: u64 = 10;
-    // Load deployers, deployment_fee_rate
-    // Check fee, balances and deployers
-
-    let mut batches = VecDeque::new();
-    let network = deployment.network.clone();
-    let mut accounts_cached_nonces: BTreeMap<String, u64> = BTreeMap::new();
-    let mut stx_accounts_lookup: BTreeMap<String, &AccountConfig> = BTreeMap::new();
-    let mut btc_accounts_lookup: BTreeMap<String, &AccountConfig> = BTreeMap::new();
-
-    if !fetch_initial_nonces {
-        if network == StacksNetwork::Devnet {
-            for (_, account) in network_manifest.accounts.iter() {
-                accounts_cached_nonces.insert(account.stx_address.clone(), 0);
-            }
-        }
-    }
-
-    for (_, account) in network_manifest.accounts.iter() {
-        stx_accounts_lookup.insert(account.stx_address.clone(), account);
-        btc_accounts_lookup.insert(account.btc_address.clone(), account);
-    }
-
-    let stacks_node_url = deployment
-        .stacks_node
-        .expect("unable to get stacks node rcp address");
-    let stacks_rpc = StacksRpc::new(&stacks_node_url);
-
-    let bitcoin_node_url = deployment
-        .bitcoin_node
-        .expect("unable to get bitcoin node rcp address");
-
-    // Phase 1: we traverse the deployment plan and encode all the transactions,
-    // keeping the order.
-    // Using a session to encode + coerce/check (todo) contract calls arguments.
-    let mut session = Session::new(SessionSettings::default());
-    let mut index = 0;
-    let mut contracts_ids_to_remap: HashSet<(String, String)> = HashSet::new();
-    for batch_spec in deployment.plan.batches.iter() {
-        let mut batch = Vec::new();
-        for transaction in batch_spec.transactions.iter() {
-            let tracker = match transaction {
-                TransactionSpecification::BtcTransfer(tx) => {
-                    let url = Url::parse(&bitcoin_node_url).expect("Url malformatted");
-                    let auth = match url.password() {
-                        Some(password) => {
-                            Auth::UserPass(url.username().to_string(), password.to_string())
-                        }
-                        None => Auth::None,
-                    };
-                    let bitcoin_node_rpc_url = format!(
-                        "{}://{}:{}",
-                        url.scheme(),
-                        url.host().expect("Host unknown"),
-                        url.port_or_known_default().expect("Protocol unknown")
-                    );
-                    let bitcoin_rpc = Client::new(&bitcoin_node_rpc_url, auth).unwrap();
-                    let account = btc_accounts_lookup.get(&tx.expected_sender).unwrap();
-                    let (secret_key, _public_key) = get_btc_keypair(account);
-                    let _ =
-                        bitcoin_deployment::send_transaction_spec(&bitcoin_rpc, tx, &secret_key);
-                    continue;
-                }
-                TransactionSpecification::ContractCall(tx) => {
-                    let issuer_address = tx.expected_sender.to_address();
-                    let nonce = match accounts_cached_nonces.get(&issuer_address) {
-                        Some(cached_nonce) => cached_nonce.clone(),
-                        None => stacks_rpc
-                            .get_nonce(&issuer_address)
-                            .expect("Unable to retrieve account"),
-                    };
-                    let account = stx_accounts_lookup.get(&issuer_address).unwrap();
-
-                    let function_args = tx
-                        .parameters
-                        .iter()
-                        .map(|value| {
-                            let execution = session.eval(value.to_string(), None, false).unwrap();
-                            match execution.result {
-                                EvaluationResult::Snippet(result) => result.result,
-                                _ => unreachable!("Contract result from snippet"),
-                            }
-                        })
-                        .collect::<Vec<_>>();
-
-                    let anchor_mode = match tx.anchor_block_only {
-                        true => TransactionAnchorMode::OnChainOnly,
-                        false => TransactionAnchorMode::Any,
-                    };
-
-                    let transaction = match encode_contract_call(
-                        &tx.contract_id,
-                        tx.method.clone(),
-                        function_args,
-                        *account,
-                        nonce,
-                        tx.cost,
-                        anchor_mode,
-                        &network,
-                    ) {
-                        Ok(res) => res,
-                        Err(e) => {
-                            let _ = deployment_event_tx.send(DeploymentEvent::Interrupted(e));
-                            return;
-                        }
-                    };
-
-                    accounts_cached_nonces.insert(issuer_address.clone(), nonce + 1);
-                    let name = format!(
-                        "Call ({} {} {})",
-                        tx.contract_id.to_string(),
-                        tx.method,
-                        tx.parameters.join(" ")
-                    );
-                    let check = TransactionCheck::ContractCall(tx.expected_sender.clone(), nonce);
-                    TransactionTracker {
-                        index,
-                        name: name.clone(),
-                        status: TransactionStatus::Encoded(transaction, check),
-                    }
-                }
-                TransactionSpecification::ContractPublish(tx) => {
-                    // Retrieve nonce for issuer
-                    let issuer_address = tx.expected_sender.to_address();
-                    let nonce = match accounts_cached_nonces.get(&issuer_address) {
-                        Some(cached_nonce) => cached_nonce.clone(),
-                        None => stacks_rpc
-                            .get_nonce(&issuer_address)
-                            .expect("Unable to retrieve account"),
-                    };
-                    let account = stx_accounts_lookup.get(&issuer_address).unwrap();
-                    let source = if deployment.network.either_devnet_or_testnet() {
-                        // Remapping - This is happening
-                        let mut source = tx.source.clone();
-                        for (old_contract_id, new_contract_id) in contracts_ids_to_remap.iter() {
-                            let mut matched_indices = source
-                                .match_indices(old_contract_id)
-                                .map(|(i, _)| i)
-                                .collect::<Vec<usize>>();
-                            matched_indices.reverse();
-                            for index in matched_indices {
-                                source.replace_range(
-                                    index..index + old_contract_id.len(),
-                                    new_contract_id,
-                                );
-                            }
-                        }
-                        source
-                    } else {
-                        tx.source.clone()
-                    };
-
-                    let anchor_mode = match tx.anchor_block_only {
-                        true => TransactionAnchorMode::OnChainOnly,
-                        false => TransactionAnchorMode::Any,
-                    };
-
-                    let transaction = match encode_contract_publish(
-                        &tx.contract_name,
-                        &source,
-                        *account,
-                        nonce,
-                        tx.cost,
-                        anchor_mode,
-                        &network,
-                    ) {
-                        Ok(res) => res,
-                        Err(e) => {
-                            let _ = deployment_event_tx.send(DeploymentEvent::Interrupted(e));
-                            return;
-                        }
-                    };
-
-                    accounts_cached_nonces.insert(issuer_address.clone(), nonce + 1);
-                    let name = format!(
-                        "Publish {}.{}",
-                        tx.expected_sender.to_string(),
-                        tx.contract_name
-                    );
-                    let check = TransactionCheck::ContractPublish(
-                        tx.expected_sender.clone(),
-                        tx.contract_name.clone(),
-                    );
-                    TransactionTracker {
-                        index,
-                        name: name.clone(),
-                        status: TransactionStatus::Encoded(transaction, check),
-                    }
-                }
-                TransactionSpecification::RequirementPublish(tx) => {
-                    if deployment.network.is_mainnet() {
-                        panic!("Deployment specification malformed - requirements publish not supported on mainnet");
-                    }
-                    let old_contract_id = tx.contract_id.to_string();
-                    let new_contract_id = QualifiedContractIdentifier::new(
-                        tx.remap_sender.clone(),
-                        tx.contract_id.name.clone(),
-                    )
-                    .to_string();
-                    contracts_ids_to_remap.insert((old_contract_id, new_contract_id));
-
-                    // Retrieve nonce for issuer
-                    let issuer_address = tx.remap_sender.to_address();
-                    let nonce = match accounts_cached_nonces.get(&issuer_address) {
-                        Some(cached_nonce) => cached_nonce.clone(),
-                        None => stacks_rpc
-                            .get_nonce(&issuer_address)
-                            .expect("Unable to retrieve account"),
-                    };
-                    let account = stx_accounts_lookup.get(&issuer_address).unwrap();
-
-                    // Remapping principals - This is happening
-                    let mut source = tx.source.clone();
-                    for (src_principal, dst_principal) in tx.remap_principals.iter() {
-                        let src = src_principal.to_address();
-                        let dst = dst_principal.to_address();
-                        let mut matched_indices = source
-                            .match_indices(&src)
-                            .map(|(i, _)| i)
-                            .collect::<Vec<usize>>();
-                        matched_indices.reverse();
-                        for index in matched_indices {
-                            source.replace_range(index..index + src.len(), &dst);
-                        }
-                    }
-
-                    let anchor_mode = TransactionAnchorMode::OnChainOnly;
-
-                    let transaction = match encode_contract_publish(
-                        &tx.contract_id.name,
-                        &source,
-                        *account,
-                        nonce,
-                        tx.cost,
-                        anchor_mode,
-                        &network,
-                    ) {
-                        Ok(res) => res,
-                        Err(e) => {
-                            let _ = deployment_event_tx.send(DeploymentEvent::Interrupted(e));
-                            return;
-                        }
-                    };
-
-                    accounts_cached_nonces.insert(issuer_address.clone(), nonce + 1);
-                    let name = format!(
-                        "Publish {}.{}",
-                        tx.remap_sender.to_string(),
-                        tx.contract_id.name
-                    );
-                    let check = TransactionCheck::ContractPublish(
-                        tx.remap_sender.clone(),
-                        tx.contract_id.name.clone(),
-                    );
-                    TransactionTracker {
-                        index,
-                        name: name.clone(),
-                        status: TransactionStatus::Encoded(transaction, check),
-                    }
-                }
-                TransactionSpecification::EmulatedContractPublish(_)
-                | TransactionSpecification::EmulatedContractCall(_) => continue,
-            };
-
-            batch.push(tracker.clone());
-            let _ = deployment_event_tx.send(DeploymentEvent::TransactionUpdate(tracker));
-            index += 1;
-        }
-
-        batches.push_back(batch);
-    }
-
-    let _cmd = match deployment_command_rx.recv() {
-        Ok(cmd) => cmd,
-        Err(_) => {
-            let _ = deployment_event_tx.send(DeploymentEvent::Interrupted(
-                "deployment aborted - broken channel".to_string(),
-            ));
-            return;
-        }
-    };
-
-    // Phase 2: we submit all the transactions previously encoded,
-    // and wait for their inclusion in a block before moving to the next batch.
-    let mut current_block_height = 0;
-    for batch in batches.into_iter() {
-        let mut ongoing_batch = BTreeMap::new();
-        for mut tracker in batch.into_iter() {
-            let (transaction, check) = match tracker.status {
-                TransactionStatus::Encoded(transaction, check) => (transaction, check),
-                _ => unreachable!(),
-            };
-            let _ = match stacks_rpc.post_transaction(&transaction) {
-                Ok(res) => {
-                    tracker.status = TransactionStatus::Broadcasted(check);
-
-                    let _ = deployment_event_tx
-                        .send(DeploymentEvent::TransactionUpdate(tracker.clone()));
-                    ongoing_batch.insert(res.txid, tracker);
-                }
-                Err(e) => {
-                    let message = format!("{:?}", e);
-                    tracker.status = TransactionStatus::Error(message.clone());
-
-                    let _ = deployment_event_tx
-                        .send(DeploymentEvent::TransactionUpdate(tracker.clone()));
-                    let _ = deployment_event_tx.send(DeploymentEvent::Interrupted(message));
-                    return;
-                }
-            };
-        }
-
-        loop {
-            let new_block_height = match stacks_rpc.get_info() {
-                Ok(info) => info.burn_block_height,
-                _ => {
-                    std::thread::sleep(std::time::Duration::from_secs(delay_between_checks.into()));
-                    continue;
-                }
-            };
-
-            // If no block has been mined since `delay_between_checks`,
-            // avoid flooding the stacks-node with status update requests.
-            if new_block_height <= current_block_height {
-                std::thread::sleep(std::time::Duration::from_secs(delay_between_checks.into()));
-                continue;
-            }
-
-            current_block_height = new_block_height;
-
-            let mut keep_looping = false;
-
-            for (_txid, tracker) in ongoing_batch.iter_mut() {
-                match &tracker.status {
-                    TransactionStatus::Broadcasted(TransactionCheck::ContractPublish(
-                        deployer,
-                        contract_name,
-                    )) => {
-                        let deployer_address = deployer.to_address();
-                        let res = stacks_rpc.get_contract_source(&deployer_address, &contract_name);
-                        if let Ok(_contract) = res {
-                            tracker.status = TransactionStatus::Confirmed;
-                            let _ = deployment_event_tx
-                                .send(DeploymentEvent::TransactionUpdate(tracker.clone()));
-                        } else {
-                            keep_looping = true;
-                            break;
-                        }
-                    }
-                    TransactionStatus::Broadcasted(TransactionCheck::ContractCall(
-                        tx_sender,
-                        expected_nonce,
-                    )) => {
-                        let tx_sender_address = tx_sender.to_address();
-                        let res = stacks_rpc.get_nonce(&tx_sender_address);
-                        if let Ok(current_nonce) = res {
-                            if current_nonce > *expected_nonce {
-                                tracker.status = TransactionStatus::Confirmed;
-                                let _ = deployment_event_tx
-                                    .send(DeploymentEvent::TransactionUpdate(tracker.clone()));
-                            } else {
-                                keep_looping = true;
-                                break;
-                            }
-                        }
-                    }
-                    _ => {}
-                }
-            }
-            if !keep_looping {
-                break;
-            }
-        }
-    }
-
-    let _ = deployment_event_tx.send(DeploymentEvent::ProtocolDeployed);
->>>>>>> f7b472f4
 }
 
 pub fn check_deployments(manifest: &ProjectManifest) -> Result<(), String> {
